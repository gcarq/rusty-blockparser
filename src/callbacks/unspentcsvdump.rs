use std::collections::HashMap;
use std::fs::{self, File};
use std::io::{BufWriter, Write};
use std::path::PathBuf;

use byteorder::{LittleEndian, ReadBytesExt};
use clap::{App, Arg, ArgMatches, SubCommand};

use crate::blockchain::parser::types::CoinType;
use crate::blockchain::proto::block::Block;
use crate::callbacks::{common, Callback};
use crate::common::utils;
use crate::errors::OpResult;

/// Dumps the UTXOs along with address in a csv file
pub struct UnspentCsvDump {
    dump_folder: PathBuf,
    writer: BufWriter<File>,

    // key: txid + index
    unspents: HashMap<Vec<u8>, common::UnspentValue>,

    start_height: u64,
    tx_count: u64,
    in_count: u64,
    out_count: u64,
}

impl UnspentCsvDump {
    fn create_writer(cap: usize, path: PathBuf) -> OpResult<BufWriter<File>> {
        Ok(BufWriter::with_capacity(cap, File::create(&path)?))
    }
}

impl Callback for UnspentCsvDump {
    fn build_subcommand<'a, 'b>() -> App<'a, 'b>
    where
        Self: Sized,
    {
        SubCommand::with_name("unspentcsvdump")
            .about("Dumps the unspent outputs to CSV file")
            .version("0.1")
            .author("fsvm88 <fsvm88@gmail.com>")
            .arg(
                Arg::with_name("dump-folder")
                    .help("Folder to store csv file")
                    .index(1)
                    .required(true),
            )
    }

    fn new(matches: &ArgMatches) -> OpResult<Self>
    where
        Self: Sized,
    {
        let dump_folder = &PathBuf::from(matches.value_of("dump-folder").unwrap());
        let cb = UnspentCsvDump {
            dump_folder: PathBuf::from(dump_folder),
            writer: UnspentCsvDump::create_writer(4000000, dump_folder.join("unspent.csv.tmp"))?,
            unspents: HashMap::with_capacity(10000000),
            start_height: 0,
            tx_count: 0,
            in_count: 0,
            out_count: 0,
        };
        Ok(cb)
    }

    fn on_start(&mut self, _: &CoinType, block_height: u64) -> OpResult<()> {
        self.start_height = block_height;
        info!(target: "callback", "Using `unspentcsvdump` with dump folder: {} ...", &self.dump_folder.display());
        Ok(())
    }

    /// For each transaction in the block
    ///   1. apply input transactions (remove (TxID == prevTxIDOut and prevOutID == spentOutID))
    ///   2. apply output transactions (add (TxID + curOutID -> HashMapVal))
    /// For each address, retain:
    ///   * block height as "last modified"
    ///   * output_val
    ///   * address
    fn on_block(&mut self, block: &Block, block_height: u64) -> OpResult<()> {
        for tx in &block.txs {
            self.in_count += common::remove_unspents(&tx, &mut self.unspents);
            self.out_count += common::insert_unspents(&tx, block_height, &mut self.unspents);
        }
        self.tx_count += block.tx_count.value;
        Ok(())
    }

<<<<<<< HEAD
    fn on_complete(&mut self, block_height: u64) {
        self.end_height = block_height;

        self.writer
            .write_all(
                format!(
                    "{};{};{};{};{}\n",
                    "txid", "indexOut", "height", "value", "address"
                )
                .as_bytes(),
=======
    fn on_complete(&mut self, block_height: u64) -> OpResult<()> {
        self.writer.write_all(
            format!(
                "{};{};{};{};{}\n",
                "txid", "indexOut", "height", "value", "address"
>>>>>>> 643d850b
            )
            .as_bytes(),
        )?;
        for (key, value) in self.unspents.iter() {
            let txid = &key[0..32];
            let mut index = &key[32..];
<<<<<<< HEAD
            self.writer
                .write_all(
                    format!(
                        "{};{};{};{};{}\n",
                        utils::arr_to_hex_swapped(txid),
                        index.read_u32::<LittleEndian>().unwrap(),
                        value.block_height,
                        value.output_val,
                        value.address
                    )
                    .as_bytes(),
=======
            self.writer.write_all(
                format!(
                    "{};{};{};{};{}\n",
                    utils::arr_to_hex_swapped(txid),
                    index.read_u32::<LittleEndian>()?,
                    value.block_height,
                    value.value,
                    value.address
>>>>>>> 643d850b
                )
                .as_bytes(),
            )?;
        }

        fs::rename(
            self.dump_folder.as_path().join("unspent.csv.tmp"),
            self.dump_folder.as_path().join(format!(
                "unspent-{}-{}.csv",
<<<<<<< HEAD
                self.start_height, self.end_height
            )),
        )
        .expect("Unable to rename tmp file!");
=======
                self.start_height, block_height
            )),
        )?;
>>>>>>> 643d850b

        info!(target: "callback", "Done.\nDumped all {} blocks:\n\
                                   \t-> transactions: {:9}\n\
                                   \t-> inputs:       {:9}\n\
                                   \t-> outputs:      {:9}",
             block_height, self.tx_count, self.in_count, self.out_count);
        Ok(())
    }
}<|MERGE_RESOLUTION|>--- conflicted
+++ resolved
@@ -88,43 +88,17 @@
         Ok(())
     }
 
-<<<<<<< HEAD
-    fn on_complete(&mut self, block_height: u64) {
-        self.end_height = block_height;
-
-        self.writer
-            .write_all(
-                format!(
-                    "{};{};{};{};{}\n",
-                    "txid", "indexOut", "height", "value", "address"
-                )
-                .as_bytes(),
-=======
     fn on_complete(&mut self, block_height: u64) -> OpResult<()> {
         self.writer.write_all(
             format!(
                 "{};{};{};{};{}\n",
                 "txid", "indexOut", "height", "value", "address"
->>>>>>> 643d850b
             )
             .as_bytes(),
         )?;
         for (key, value) in self.unspents.iter() {
             let txid = &key[0..32];
             let mut index = &key[32..];
-<<<<<<< HEAD
-            self.writer
-                .write_all(
-                    format!(
-                        "{};{};{};{};{}\n",
-                        utils::arr_to_hex_swapped(txid),
-                        index.read_u32::<LittleEndian>().unwrap(),
-                        value.block_height,
-                        value.output_val,
-                        value.address
-                    )
-                    .as_bytes(),
-=======
             self.writer.write_all(
                 format!(
                     "{};{};{};{};{}\n",
@@ -133,7 +107,6 @@
                     value.block_height,
                     value.value,
                     value.address
->>>>>>> 643d850b
                 )
                 .as_bytes(),
             )?;
@@ -143,16 +116,9 @@
             self.dump_folder.as_path().join("unspent.csv.tmp"),
             self.dump_folder.as_path().join(format!(
                 "unspent-{}-{}.csv",
-<<<<<<< HEAD
-                self.start_height, self.end_height
-            )),
-        )
-        .expect("Unable to rename tmp file!");
-=======
                 self.start_height, block_height
             )),
         )?;
->>>>>>> 643d850b
 
         info!(target: "callback", "Done.\nDumped all {} blocks:\n\
                                    \t-> transactions: {:9}\n\
